<?xml version="1.0" encoding="UTF-8"?>
<!--
~   Licensed under the Apache License, Version 2.0 (the "License");
~   you may not use this file except in compliance with the License.
~   You may obtain a copy of the License at
~
~   http://www.apache.org/licenses/LICENSE-2.0
~
~   Unless required by applicable law or agreed to in writing, software
~   distributed under the License is distributed on an "AS IS" BASIS,
~   WITHOUT WARRANTIES OR CONDITIONS OF ANY KIND, either express or implied.
~   See the License for the specific language governing permissions and
~   limitations under the License.
-->

<project xmlns="http://maven.apache.org/POM/4.0.0" xmlns:xsi="http://www.w3.org/2001/XMLSchema-instance" xsi:schemaLocation="http://maven.apache.org/POM/4.0.0 http://maven.apache.org/xsd/maven-4.0.0.xsd">

  <modelVersion>4.0.0</modelVersion>
  <parent>
    <groupId>com.opentable</groupId>
    <artifactId>otj-parent-spring</artifactId>
<<<<<<< HEAD
    <version>143</version>
=======
    <version>139</version>
>>>>>>> 9ac11079
  </parent>

  <scm>
    <connection>scm:git:git://github.com/opentable/otj-pg-embedded.git</connection>
    <developerConnection>scm:git:git@github.com:opentable/otj-pg-embedded.git</developerConnection>
    <url>http://github.com/opentable/otj-pg-embedded</url>
    <tag>HEAD</tag>
  </scm>

  <groupId>com.opentable.components</groupId>
  <artifactId>otj-pg-embedded</artifactId>
  <version>0.11.4-SNAPSHOT</version>
  <description>Embedded PostgreSQL driver</description>

  <properties>
    <project.build.targetJdk>1.8</project.build.targetJdk>
    <basepom.test.timeout>1800</basepom.test.timeout>
  </properties>


  <build>
    <plugins>
      <plugin>
        <groupId>org.codehaus.mojo</groupId>
        <artifactId>exec-maven-plugin</artifactId>
        <version>1.3.2</version>
        <executions>
          <execution>
            <phase>generate-resources</phase>
            <goals>
              <goal>exec</goal>
            </goals>
          </execution>
        </executions>
        <configuration>
          <executable>./repack-postgres.sh</executable>
        </configuration>
      </plugin>
    </plugins>
  </build>

  <dependencies>
    <dependency>
      <groupId>org.slf4j</groupId>
      <artifactId>slf4j-api</artifactId>
    </dependency>

    <dependency>
      <groupId>org.apache.commons</groupId>
      <artifactId>commons-lang3</artifactId>
    </dependency>

    <dependency>
      <groupId>org.apache.commons</groupId>
      <artifactId>commons-compress</artifactId>
      <version>1.11</version>
    </dependency>

    <dependency>
      <groupId>org.tukaani</groupId>
      <artifactId>xz</artifactId>
      <version>1.5</version>
    </dependency>

    <dependency>
      <groupId>commons-io</groupId>
      <artifactId>commons-io</artifactId>
    </dependency>

    <dependency>
      <groupId>commons-codec</groupId>
      <artifactId>commons-codec</artifactId>
    </dependency>

    <dependency>
      <groupId>org.flywaydb</groupId>
      <artifactId>flyway-core</artifactId>
      <optional>true</optional>
    </dependency>

    <dependency>
      <groupId>org.postgresql</groupId>
      <artifactId>postgresql</artifactId>
    </dependency>

    <dependency>
      <groupId>junit</groupId>
      <artifactId>junit</artifactId>
      <scope>provided</scope>
      <optional>true</optional>
    </dependency>

    <dependency>
      <groupId>org.slf4j</groupId>
      <artifactId>slf4j-simple</artifactId>
      <scope>test</scope>
    </dependency>

    <dependency>
      <groupId>org.objenesis</groupId>
      <artifactId>objenesis</artifactId>
      <scope>test</scope>
    </dependency>

    <dependency>
      <groupId>org.mockito</groupId>
      <artifactId>mockito-core</artifactId>
      <scope>test</scope>
    </dependency>
  </dependencies>
</project><|MERGE_RESOLUTION|>--- conflicted
+++ resolved
@@ -19,11 +19,7 @@
   <parent>
     <groupId>com.opentable</groupId>
     <artifactId>otj-parent-spring</artifactId>
-<<<<<<< HEAD
     <version>143</version>
-=======
-    <version>139</version>
->>>>>>> 9ac11079
   </parent>
 
   <scm>
@@ -42,7 +38,6 @@
     <project.build.targetJdk>1.8</project.build.targetJdk>
     <basepom.test.timeout>1800</basepom.test.timeout>
   </properties>
-
 
   <build>
     <plugins>
